<<<<<<< HEAD
from typing import Optional, Dict
=======
from typing import Dict, Optional

>>>>>>> 0beac3ec
import numpy
import xgboost

<<<<<<< HEAD
from coffea.ml_tools.helper import numpy_call_wrapper, lazy_container
=======
from coffea.ml_tools.helper import lazy_container, numpy_call_wrapper
>>>>>>> 0beac3ec

try:
    import xgboost
except ImportError:
    warnings.warn(
        "Users should make sure the xgboost package is installed before proceeding!\n"
        "> pip install xgboost==1.5.1\n"
        "or\n"
        "> conda install xgboost==1.5.1",
        UserWarning,
    )
    raise err


class xgboost_wrapper(numpy_call_wrapper, lazy_container):
    """
    Very simple wrapper for xgbooster inference. The xgboost.Booster object is
    setup as a lazy object.
    """

    def __init__(self, fname):
        lazy_container.__init__(self, ["xgbooster"])
        self.xgboost_file = fname

    def _create_xgbooster(self) -> xgboost.Booster:
        # Automatic detection of compressed model file
        return xgboost.Booster(model_file=self.xgboost_file)

    def validate_numpy_input(
        self,
        data,
        dmat_args: Optional[Dict] = None,
        predict_args: Optional[Dict] = None,
    ):
        # TODO: Properly validate numpy data based on Booster values.
        pass

    def numpy_call(
        self,
        data: numpy.ndarray,
        dmat_args: Optional[Dict] = None,
        predict_args: Optional[Dict] = None,
    ):
        """
        Passing the numpy array data as-is to the construction of an
        xgboost.DMatrix constructor (with additional keyword arguments should
        they be specified), the run the xgboost.Booster.predict method (with
        additional keyword arguments).
        """
        if dmat_args is None:
            dmat_args = {}
        if predict_args is None:
            predict_args = {}
        mat = xgboost.DMatrix(data, **dmat_args)
        return self.xgbooster.predict(mat, **predict_args)<|MERGE_RESOLUTION|>--- conflicted
+++ resolved
@@ -1,17 +1,7 @@
-<<<<<<< HEAD
-from typing import Optional, Dict
-=======
 from typing import Dict, Optional
+import numpy
 
->>>>>>> 0beac3ec
-import numpy
-import xgboost
-
-<<<<<<< HEAD
-from coffea.ml_tools.helper import numpy_call_wrapper, lazy_container
-=======
 from coffea.ml_tools.helper import lazy_container, numpy_call_wrapper
->>>>>>> 0beac3ec
 
 try:
     import xgboost
