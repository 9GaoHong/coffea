--- conflicted
+++ resolved
@@ -1345,8 +1345,6 @@
                     warnings.warn(str(e))
                     break
                 if (
-<<<<<<< HEAD
-=======
                     skipbadfiles
                     and (retries == retry_count)
                     and any(
@@ -1362,7 +1360,6 @@
                     warnings.warn(str(e))
                     break
                 if (
->>>>>>> 806f3a6f
                     not skipbadfiles
                     or any("Auth failed" in str(c) for c in chain)
                     or retries == retry_count
