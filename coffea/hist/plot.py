# -*- coding: utf-8 -*-
from __future__ import division
from ..util import numpy as np
import scipy.stats
import copy
import warnings
import numbers
from .hist_tools import SparseAxis, DenseAxis, overflow_behavior, Interval, StringBin

# Plotting is always terrible
# Let's try our best to follow matplotlib idioms
# https://matplotlib.org/tutorials/introductory/usage.html#coding-styles

_coverage1sd = scipy.stats.norm.cdf(1) - scipy.stats.norm.cdf(-1)


def poisson_interval(sumw, sumw2, coverage=_coverage1sd):
    """Frequentist coverage interval for Poisson-distributed observations

    Parameters
    ----------
        sumw : numpy.ndarray
            Sum of weights vector
        sumw2 : numpy.ndarray
            Sum weights squared vector
        coverage : float, optional
            Central coverage interval, defaults to 68%

    Calculates the so-called 'Garwood' interval,
    c.f. https://www.ine.pt/revstat/pdf/rs120203.pdf or
    http://ms.mcmaster.ca/peter/s743/poissonalpha.html
    For weighted data, this approximates the observed count by ``sumw**2/sumw2``, which
    effectively scales the unweighted poisson interval by the average weight.
    This may not be the optimal solution: see https://arxiv.org/pdf/1309.1287.pdf for a proper treatment.
    When a bin is zero, the scale of the nearest nonzero bin is substituted to scale the nominal upper bound.
    If all bins zero, a warning is generated and interval is set to ``sumw``.
    """
    scale = np.empty_like(sumw)
    scale[sumw != 0] = sumw2[sumw != 0] / sumw[sumw != 0]
    if np.sum(sumw == 0) > 0:
        missing = np.where(sumw == 0)
        available = np.nonzero(sumw)
        if len(available[0]) == 0:
            warnings.warn("All sumw are zero!  Cannot compute meaningful error bars", RuntimeWarning)
            return np.vstack([sumw, sumw])
        nearest = sum([np.subtract.outer(d, d0)**2 for d, d0 in zip(available, missing)]).argmin(axis=0)
        argnearest = tuple(dim[nearest] for dim in available)
        scale[missing] = scale[argnearest]
    counts = sumw / scale
    lo = scale * scipy.stats.chi2.ppf((1 - coverage) / 2, 2 * counts) / 2.
    hi = scale * scipy.stats.chi2.ppf((1 + coverage) / 2, 2 * (counts + 1)) / 2.
    interval = np.array([lo, hi])
    interval[interval == np.nan] = 0.  # chi2.ppf produces nan for counts=0
    return interval


def clopper_pearson_interval(num, denom, coverage=_coverage1sd):
    """Compute Clopper-Pearson coverage interval for a binomial distribution

    Parameters
    ----------
        num : numpy.ndarray
            Numerator, or number of successes, vectorized
        denom : numpy.ndarray
            Denominator or number of trials, vectorized
        coverage : float, optional
            Central coverage interval, defaults to 68%

    c.f. http://en.wikipedia.org/wiki/Binomial_proportion_confidence_interval
    """
    if np.any(num > denom):
        raise ValueError("Found numerator larger than denominator while calculating binomial uncertainty")
    lo = scipy.stats.beta.ppf((1 - coverage) / 2, num, denom - num + 1)
    hi = scipy.stats.beta.ppf((1 + coverage) / 2, num + 1, denom - num)
    interval = np.array([lo, hi])
    interval[:, num == 0.] = 0.
    interval[1, num == denom] = 1.
    return interval


def normal_interval(pw, tw, pw2, tw2, coverage=_coverage1sd):
    """Compute errors based on the expansion of pass/(pass + fail), possibly weighted

        Parameters
        ----------
        pw : numpy.ndarray
            Numerator, or number of (weighted) successes, vectorized
        tw : numpy.ndarray
            Denominator or number of (weighted) trials, vectorized
        pw2 : numpy.ndarray
            Numerator sum of weights squared, vectorized
        tw2 : numpy.ndarray
            Denominator sum of weights squared, vectorized
        coverage : float, optional
            Central coverage interval, defaults to 68%

        c.f. https://root.cern.ch/doc/master/TEfficiency_8cxx_source.html#l02515
    """

    eff = pw / tw

    variance = (pw2 * (1 - 2 * eff) + tw2 * eff**2) / (tw**2)
    sigma = np.sqrt(variance)

    prob = 0.5 * (1 - coverage)
    delta = np.zeros_like(sigma)
    delta[sigma != 0] = scipy.stats.norm.ppf(prob, scale=sigma[sigma != 0])

    lo = eff - np.minimum(eff + delta, np.ones_like(eff))
    hi = np.maximum(eff - delta, np.zeros_like(eff)) - eff

    return np.array([lo, hi])


def plot1d(hist, ax=None, clear=True, overlay=None, stack=False, overflow='none', line_opts=None,
           fill_opts=None, error_opts=None, legend_opts={}, overlay_overflow='none', density=False, binwnorm=None):
    """Create a 1D plot from a 1D or 2D `Hist` object

    Parameters
    ----------
        hist : Hist
            Histogram with maximum of two dimensions
        ax : matplotlib.axes.Axes, optional
            Axes object (if None, one is created)
        clear : bool, optional
            Whether to clear Axes before drawing (if passed); if False, this function will skip drawing the legend
        overlay : str, optional
            In the case that ``hist`` is 2D, specify the axis of hist to overlay (remaining axis will be x axis)
        stack : bool, optional
            Whether to stack or overlay non-axis dimension (if it exists)
        overflow : str, optional
            If overflow behavior is not 'none', extra bins will be drawn on either end of the nominal
            axis range, to represent the contents of the overflow bins.  See `Hist.sum` documentation
            for a description of the options.
        line_opts : dict, optional
            A dictionary of options to pass to the matplotlib
            `ax.step <https://matplotlib.org/3.1.1/api/_as_gen/matplotlib.pyplot.step.html>`_ call
            internal to this function.  Leave blank for defaults.
        fill_opts : dict, optional
            A dictionary of options to pass to the matplotlib
            `ax.fill_between <https://matplotlib.org/3.1.1/api/_as_gen/matplotlib.axes.Axes.fill_between.html>`_ call
            internal to this function.  Leave blank for defaults.
        error_opts : dict, optional
            A dictionary of options to pass to the matplotlib
            `ax.errorbar <https://matplotlib.org/3.1.1/api/_as_gen/matplotlib.pyplot.errorbar.html>`_ call
            internal to this function.  Leave blank for defaults.  Some special options are interpreted by
            this function and not passed to matplotlib: 'emarker' (default: '') specifies the marker type
            to place at cap of the errorbar.
        legend_opts : dict, optional
            A dictionary of options  to pass to the matplotlib
            `ax.legend <https://matplotlib.org/3.1.1/api/_as_gen/matplotlib.pyplot.legend.html>`_ call
            internal to this fuction.  Leave blank for defaults.
        overlay_overflow : str, optional
            If overflow behavior is not 'none', extra bins in the overlay axis will be overlayed or stacked,
            to represent the contents of the overflow bins.  See `Hist.sum` documentation for a description of the options.
        density : bool, optional
            If true, convert sum weights to probability density (i.e. integrates to 1 over domain of axis)
            (Note: this option conflicts with ``binwnorm``)
        binwnorm : float, optional
            If true, convert sum weights to bin-width-normalized, with unit equal to supplied value (usually you want to specify 1.)


    Returns
    -------
        ax : matplotlib.axes.Axes
            A matplotlib `Axes <https://matplotlib.org/3.1.1/api/axes_api.html>`_ object
    """
    import mplhep as hep
    import matplotlib.pyplot as plt
    if ax is None:
        ax = plt.gca()
    else:
        if not isinstance(ax, plt.Axes):
            raise ValueError("ax must be a matplotlib Axes object")
        if clear:
            ax.clear()
    if hist.dim() > 2:
        raise ValueError("plot1d() can only support up to two dimensions (one for axis, one to stack or overlay)")
    if overlay is None and hist.sparse_dim() == 1 and hist.dense_dim() == 1:
<<<<<<< HEAD
          overlay = hist.sparse_axes()[0].name
=======
        overlay = hist.sparse_axes()[0].name
>>>>>>> 95597bff
    elif overlay is None and hist.dim() > 1:
        raise ValueError("plot1d() can only support one dimension without an overlay axis chosen")
    if density and binwnorm is not None:
        raise ValueError("Cannot use density and binwnorm at the same time!")
    if binwnorm is not None:
        if not isinstance(binwnorm, numbers.Number):
            raise ValueError("Bin width normalization not a number, but a %r" % binwnorm.__class__)
    if line_opts is None and fill_opts is None and error_opts is None:
        if stack:
            fill_opts = {}
        else:
            line_opts = {}
            error_opts = {}

    axis = hist.axes()[0]
    if overlay is not None:
        overlay = hist.axis(overlay)
        if axis == overlay:
            axis = hist.axes()[1]
    if isinstance(axis, SparseAxis):
        raise NotImplementedError("Plot a sparse axis (e.g. bar chart)")
    elif isinstance(axis, DenseAxis):
        ax.set_xlabel(axis.label)
        ax.set_ylabel(hist.label)
        edges = axis.edges(overflow=overflow)
        identifiers = hist.identifiers(overlay, overflow=overlay_overflow) if overlay is not None else [None]
        plot_info = {
            'identifier': identifiers,
            'label': list(map(str, identifiers)),
            'sumw': [],
            'sumw2': []
        }
        for i, identifier in enumerate(identifiers):
            if identifier is None:
                sumw, sumw2 = hist.values(sumw2=True, overflow=overflow)[()]
            elif isinstance(overlay, SparseAxis):
                sumw, sumw2 = hist.integrate(overlay, identifier).values(sumw2=True, overflow=overflow)[()]
            else:
                sumw, sumw2 = hist.values(sumw2=True, overflow='allnan')[()]
                the_slice = (i if overflow_behavior(overlay_overflow).start is None else i + 1, overflow_behavior(overflow))
                if hist._idense(overlay) == 1:
                    the_slice = (the_slice[1], the_slice[0])
                sumw = sumw[the_slice]
                sumw2 = sumw2[the_slice]
            if (density or binwnorm is not None) and np.sum(sumw) > 0:
                overallnorm = np.sum(sumw) * binwnorm if binwnorm is not None else 1.
                binnorms = overallnorm / (np.diff(edges) * np.sum(sumw))
                sumw = sumw * binnorms
                sumw2 = sumw2 * binnorms**2
            plot_info['sumw'].append(sumw)
            plot_info['sumw2'].append(sumw2)

        def w2err(sumw, sumw2):
            err = []
            for a, b in zip(sumw, sumw2):
                err.append(np.abs(poisson_interval(a, b) - a))
            return err

        kwargs = None
        if line_opts is not None and error_opts is None:
            _error = None
        else:
            _error = w2err(plot_info['sumw'], plot_info['sumw2'])
        if fill_opts is not None:
            histtype = 'fill'
            kwargs = fill_opts
        elif error_opts is not None and line_opts is None:
            histtype = 'errorbar'
            kwargs = error_opts
        else:
            histtype = 'step'
            kwargs = line_opts
        if kwargs is None:
            kwargs = {}

        hep.histplot(plot_info['sumw'], edges, label=plot_info['label'],
                     yerr=_error, stack=stack, histtype=histtype, ax=ax,
                     **kwargs)

        if stack and error_opts is not None:
            stack_sumw = np.sum(plot_info['sumw'], axis=0)
            stack_sumw2 = np.sum(plot_info['sumw2'], axis=0)
            err = poisson_interval(stack_sumw, stack_sumw2)
            opts = {'step': 'post', 'label': 'Sum unc.', 'hatch': '///',
                    'facecolor': 'none', 'edgecolor': (0, 0, 0, .5), 'linewidth': 0}
            opts.update(error_opts)
            ax.fill_between(x=edges, y1=np.r_[err[0, :], err[0, -1]],
                            y2=np.r_[err[1, :], err[1, -1]], **opts)

        if legend_opts is not None:
            _label = overlay.label if overlay is not None else ""
            ax.legend(title=_label, **legend_opts)
        else:
            ax.legend(title=_label)
        ax.autoscale(axis='x', tight=True)
        ax.set_ylim(0, None)

    return ax


def plotratio(num, denom, ax=None, clear=True, overflow='none', error_opts=None, denom_fill_opts=None, guide_opts=None, unc='clopper-pearson', label=None):
    """Create a ratio plot, dividing two compatible histograms

    Parameters
    ----------
        num : Hist
            Numerator, a single-axis histogram
        denom : Hist
            Denominator, a single-axis histogram
        ax : matplotlib.axes.Axes, optional
            Axes object (if None, one is created)
        clear : bool, optional
            Whether to clear Axes before drawing (if passed); if False, this function will skip drawing the legend
        overflow : str, optional
            If overflow behavior is not 'none', extra bins will be drawn on either end of the nominal
            axis range, to represent the contents of the overflow bins.  See `Hist.sum` documentation
            for a description of the options.
        error_opts : dict, optional
            A dictionary of options to pass to the matplotlib
            `ax.errorbar <https://matplotlib.org/3.1.1/api/_as_gen/matplotlib.pyplot.errorbar.html>`_ call
            internal to this function.  Leave blank for defaults.  Some special options are interpreted by
            this function and not passed to matplotlib: 'emarker' (default: '') specifies the marker type
            to place at cap of the errorbar.
        denom_fill_opts : dict, optional
            A dictionary of options to pass to the matplotlib
            `ax.fill_between <https://matplotlib.org/3.1.1/api/_as_gen/matplotlib.axes.Axes.fill_between.html>`_ call
            internal to this function, filling the denominator uncertainty band.  Leave blank for defaults.
        guide_opts : dict, optional
            A dictionary of options to pass to the matplotlib
            `ax.axhline <https://matplotlib.org/3.1.1/api/_as_gen/matplotlib.axes.Axes.axhline.html>`_ call
            internal to this function, to plot a horizontal guide line at ratio of 1.  Leave blank for defaults.
        unc : str, optional
            Uncertainty calculation option: 'clopper-pearson' interval for efficiencies; 'poisson-ratio' interval
            for ratio of poisson distributions; 'num' poisson interval of numerator scaled by denominator value
            (common for data/mc, for better or worse).
        label : str, optional
            Associate a label to this entry (note: y axis label set by ``num.label``)

    Returns
    -------
        ax : matplotlib.axes.Axes
            A matplotlib `Axes <https://matplotlib.org/3.1.1/api/axes_api.html>`_ object
    """
    import mplhep as hep
    import matplotlib.pyplot as plt
    if ax is None:
        fig, ax = plt.subplots(1, 1)
    else:
        if not isinstance(ax, plt.Axes):
            raise ValueError("ax must be a matplotlib Axes object")
        if clear:
            ax.clear()
    if not num.compatible(denom):
        raise ValueError("numerator and denominator histograms have incompatible axis definitions")
    if num.dim() > 1:
        raise ValueError("plotratio() can only support one-dimensional histograms")
    if error_opts is None and denom_fill_opts is None and guide_opts is None:
        error_opts = {}
        denom_fill_opts = {}

    axis = num.axes()[0]
    if isinstance(axis, SparseAxis):
        raise NotImplementedError("Ratio for sparse axes (labeled axis with errorbars)")
    elif isinstance(axis, DenseAxis):
        ax.set_xlabel(axis.label)
        ax.set_ylabel(num.label)
        edges = axis.edges(overflow=overflow)
        centers = axis.centers(overflow=overflow)

        sumw_num, sumw2_num = num.values(sumw2=True, overflow=overflow)[()]
        sumw_denom, sumw2_denom = denom.values(sumw2=True, overflow=overflow)[()]

        rsumw = sumw_num / sumw_denom
        if unc == 'clopper-pearson':
            rsumw_err = np.abs(clopper_pearson_interval(sumw_num, sumw_denom) - rsumw)
        elif unc == 'poisson-ratio':
            # poisson ratio n/m is equivalent to binomial n/(n+m)
            rsumw_err = np.abs(clopper_pearson_interval(sumw_num, sumw_num + sumw_denom) - rsumw)
        elif unc == 'num':
            rsumw_err = np.abs(poisson_interval(rsumw, sumw2_num / sumw_denom**2) - rsumw)
        elif unc == "normal":
            rsumw_err = np.abs(normal_interval(sumw_num, sumw_denom, sumw2_num, sumw2_denom))
        else:
            raise ValueError("Unrecognized uncertainty option: %r" % unc)

        if error_opts is not None:
            opts = {'label': label, 'linestyle': 'none'}
            opts.update(error_opts)
            emarker = opts.pop('emarker', '')
            errbar = ax.errorbar(x=centers, y=rsumw, yerr=rsumw_err, **opts)
            plt.setp(errbar[1], 'marker', emarker)
        if denom_fill_opts is not None:
            unity = np.ones_like(sumw_denom)
            denom_unc = poisson_interval(unity, sumw2_denom / sumw_denom**2)
            opts = {'step': 'post', 'facecolor': (0, 0, 0, 0.3), 'linewidth': 0}
            opts.update(denom_fill_opts)
            ax.fill_between(edges, np.r_[denom_unc[0], denom_unc[0, -1]], np.r_[denom_unc[1], denom_unc[1, -1]], **opts)
        if guide_opts is not None:
            opts = {'linestyle': '--', 'color': (0, 0, 0, 0.5), 'linewidth': 1}
            opts.update(guide_opts)
            ax.axhline(1., **opts)

    if clear:
        ax.autoscale(axis='x', tight=True)
        ax.set_ylim(0, None)

    return ax


def plot2d(hist, xaxis, ax=None, clear=True, xoverflow='none', yoverflow='none', patch_opts=None, text_opts=None, density=False, binwnorm=None):
    """Create a 2D plot from a 2D `Hist` object

    Parameters
    ----------
        hist : Hist
            Histogram with two dimensions
        xaxis : str or Axis
            Which of the two dimensions to use as an x axis
        ax : matplotlib.axes.Axes, optional
            Axes object (if None, one is created)
        clear : bool, optional
            Whether to clear Axes before drawing (if passed); if False, this function will skip drawing the legend
        xoverflow : str, optional
            If overflow behavior is not 'none', extra bins will be drawn on either end of the nominal x
            axis range, to represent the contents of the overflow bins.  See `Hist.sum` documentation
            for a description of the options.
        yoverflow : str, optional
            Similar to ``xoverflow``
        patch_opts : dict, optional
            Options passed to the matplotlib `pcolormesh <https://matplotlib.org/api/_as_gen/matplotlib.pyplot.pcolormesh.html>`_
            call internal to this function, to plot a rectangular grid of patches colored according to the bin values.
            Leave empty for defaults.
        text_opts : dict, optional
            Options passed to the matplotlib `text <https://matplotlib.org/api/text_api.html#matplotlib.text.Text>`_
            call internal to this function, to place a text label at each bin center with the bin value.  Special
            options interpreted by this function and not passed to matplotlib: 'format': printf-style float format
            , default '%.2g'.
        density : bool, optional
            If true, convert sum weights to probability density (i.e. integrates to 1 over domain of axis)
            (Note: this option conflicts with ``binwnorm``)
        binwnorm : float, optional
            If true, convert sum weights to bin-width-normalized, with unit equal to supplied value (usually you want to specify 1.)

    Returns
    -------
        ax : matplotlib.axes.Axes
            A matplotlib `Axes <https://matplotlib.org/3.1.1/api/axes_api.html>`_ object
    """
    import mplhep as hep
    import matplotlib.pyplot as plt
    if ax is None:
        fig, ax = plt.subplots(1, 1)
    else:
        if not isinstance(ax, plt.Axes):
            raise ValueError("ax must be a matplotlib Axes object")
        if clear:
            ax.clear()
        fig = ax.figure
    if hist.dim() != 2:
        raise ValueError("plot2d() can only support exactly two dimensions")
    if density and binwnorm is not None:
        raise ValueError("Cannot use density and binwnorm at the same time!")
    if binwnorm is not None:
        if not isinstance(binwnorm, numbers.Number):
            raise ValueError("Bin width normalization not a number, but a %r" % binwnorm.__class__)
    if patch_opts is None and text_opts is None:
        patch_opts = {}

    xaxis = hist.axis(xaxis)
    yaxis = hist.axes()[1]
    transpose = False
    if yaxis == xaxis:
        yaxis = hist.axes()[0]
        transpose = True
    if isinstance(xaxis, SparseAxis) or isinstance(yaxis, SparseAxis):
        raise NotImplementedError("Plot a sparse axis (e.g. bar chart or labeled bins)")
    else:
        xedges = xaxis.edges(overflow=xoverflow)
        yedges = yaxis.edges(overflow=yoverflow)
        sumw, sumw2 = hist.values(sumw2=True, overflow='allnan')[()]
        if transpose:
            sumw = sumw.T
            sumw2 = sumw2.T
        # no support for different overflow behavior per axis, do it ourselves
        sumw = sumw[overflow_behavior(xoverflow), overflow_behavior(yoverflow)]
        sumw2 = sumw2[overflow_behavior(xoverflow), overflow_behavior(yoverflow)]
        if (density or binwnorm is not None) and np.sum(sumw) > 0:
            overallnorm = np.sum(sumw) * binwnorm if binwnorm is not None else 1.
            areas = np.multiply.outer(np.diff(xedges), np.diff(yedges))
            binnorms = overallnorm / (areas * np.sum(sumw))
            sumw = sumw * binnorms
            sumw2 = sumw2 * binnorms**2

        if patch_opts is not None:
            opts = {'cmap': 'viridis'}
            opts.update(patch_opts)
            pc = ax.pcolormesh(xedges, yedges, sumw.T, **opts)
            ax.add_collection(pc)
            if clear:
                fig.colorbar(pc, ax=ax, label=hist.label)
        if text_opts is not None:
            for ix, xcenter in enumerate(xaxis.centers()):
                for iy, ycenter in enumerate(yaxis.centers()):
                    opts = {
                        'horizontalalignment': 'center',
                        'verticalalignment': 'center',
                    }
                    if patch_opts is not None:
                        opts['color'] = 'black' if pc.norm(sumw[ix, iy]) > 0.5 else 'lightgrey'
                    opts.update(text_opts)
                    txtformat = opts.pop('format', r'%.2g')
                    ax.text(xcenter, ycenter, txtformat % sumw[ix, iy], **opts)

    if clear:
        ax.set_xlabel(xaxis.label)
        ax.set_ylabel(yaxis.label)
        ax.set_xlim(xedges[0], xedges[-1])
        ax.set_ylim(yedges[0], yedges[-1])

    return ax


def plotgrid(h, figure=None, row=None, col=None, overlay=None, row_overflow='none', col_overflow='none', **plot_opts):
    """Create a grid of plots, enumerating identifiers on up to 3 axes

    Parameters
    ----------
        h : Hist
            A histogram with up to 3 axes
        figure : matplotlib.figure.Figure, optional
            If omitted, a new figure is created. Otherwise, the axes will be redrawn on this existing figure.
        row : str
            Name of row axis
        col : str
            Name of column axis
        overlay : str
            name of overlay axis
        row_overflow : str, optional
            If overflow behavior is not 'none', extra bins will be drawn on either end of the nominal x
            axis range, to represent the contents of the overflow bins.  See `Hist.sum` documentation
            for a description of the options.
        col_overflow : str, optional
            Similar to ``row_overflow``
        ``**plot_opts`` : kwargs
            The remaining axis of the histogram, after removing any of ``row,col,overlay`` specified,
            will be the plot axis, with ``plot_opts`` passed to the `plot1d` call.

    Returns
    -------
        axes : numpy.ndarray
            An array of matplotlib `Axes <https://matplotlib.org/3.1.1/api/axes_api.html>`_ objects
    """
    import mplhep as hep
    import matplotlib.pyplot as plt
    haxes = set(ax.name for ax in h.axes())
    nrow, ncol = 1, 1
    if row:
        row_identifiers = h.identifiers(row, overflow=row_overflow)
        nrow = len(row_identifiers)
        haxes.remove(row)
    if col:
        col_identifiers = h.identifiers(col, overflow=col_overflow)
        ncol = len(col_identifiers)
        haxes.remove(col)
    if overlay:
        haxes.remove(overlay)
    if len(haxes) > 1:
        raise ValueError("More than one dimension left: %s" % (",".join(ax for ax in haxes),))
    elif len(haxes) == 0:
        raise ValueError("Not enough dimensions available in %r" % h)

    figsize = plt.rcParams['figure.figsize']
    figsize = figsize[0] * max(ncol, 1), figsize[1] * max(nrow, 1)
    if figure is None:
        fig, axes = plt.subplots(nrow, ncol, figsize=figsize, squeeze=False, sharex=True, sharey=True)
    else:
        fig = figure
        shape = (0, 0)
        lastax = fig.get_children()[-1]
        if isinstance(lastax, plt.Axes):
            shape = lastax.rowNum + 1, lastax.colNum + 1
        if shape[0] == nrow and shape[1] == ncol:
            axes = np.array(fig.axes).reshape(shape)
        else:
            fig.clear()
            # fig.set_size_inches(figsize)
            axes = fig.subplots(nrow, ncol, squeeze=False, sharex=True, sharey=True)

    for icol in range(ncol):
        hcol = h
        coltitle = None
        if col:
            vcol = col_identifiers[icol]
            hcol = h.integrate(col, vcol)
            coltitle = str(vcol)
            if isinstance(vcol, Interval) and vcol.label is None:
                coltitle = "%s ∈ %s" % (h.axis(col).label, coltitle)
        for irow in range(nrow):
            ax = axes[irow, icol]
            hplot = hcol
            rowtitle = None
            if row:
                vrow = row_identifiers[irow]
                hplot = hcol.integrate(row, vrow)
                rowtitle = str(vrow)
                if isinstance(vrow, Interval) and vrow.label is None:
                    rowtitle = "%s ∈ %s" % (h.axis(row).label, rowtitle)

            plot1d(hplot, ax=ax, overlay=overlay, **plot_opts)
            if row is not None and col is not None:
                ax.set_title("%s, %s" % (rowtitle, coltitle))
            elif row is not None:
                ax.set_title(rowtitle)
            elif col is not None:
                ax.set_title(coltitle)

    for ax in axes.flatten():
        ax.autoscale(axis='y')
        ax.set_ylim(0, None)

    return axes<|MERGE_RESOLUTION|>--- conflicted
+++ resolved
@@ -177,11 +177,7 @@
     if hist.dim() > 2:
         raise ValueError("plot1d() can only support up to two dimensions (one for axis, one to stack or overlay)")
     if overlay is None and hist.sparse_dim() == 1 and hist.dense_dim() == 1:
-<<<<<<< HEAD
-          overlay = hist.sparse_axes()[0].name
-=======
         overlay = hist.sparse_axes()[0].name
->>>>>>> 95597bff
     elif overlay is None and hist.dim() > 1:
         raise ValueError("plot1d() can only support one dimension without an overlay axis chosen")
     if density and binwnorm is not None:
