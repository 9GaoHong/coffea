name: CI/CD

on:
  push:
    branches:
      - master
      - backports-v0.7.x
      - backports-v0.6.x
    tags:
      - v*.*.*
  pull_request:
    branches:
      - master
      - backports-v0.7.x
      - backports-v0.6.x
  # Run daily at 0:01 UTC
  schedule:
    - cron:  '1 0 * * *'

concurrency:
  group: ${{ github.workflow }}-${{ github.ref }}
  cancel-in-progress: true

jobs:
  pre-commit:
    name: pre-commit
    runs-on: ubuntu-latest
    steps:
    - uses: actions/checkout@v4
    - uses: actions/setup-python@v4
    - uses: pre-commit/action@v3.0.0
      with:
        extra_args: --hook-stage manual --all-files

  test:
    runs-on: ${{ matrix.os }}
    needs: pre-commit
    strategy:
      matrix:
        os: [ubuntu-latest, macOS-latest, windows-latest]
        java-version: [17]
        java-distribution: ["corretto"]
        python-version: ["3.8", "3.11"]

    name: test coffea (${{ matrix.os }}) - python ${{ matrix.python-version }}, JDK${{ matrix.java-version }}

    steps:
    - uses: actions/checkout@v4
    - name: Set up Python ${{ matrix.python-version }}
      uses: actions/setup-python@v4
      with:
        python-version: ${{ matrix.python-version }}
    - name: Set up JDK ${{ matrix.java-distribution }}/${{ matrix.java-version }}
      uses: actions/setup-java@v4
      with:
        java-version: ${{ matrix.java-version }}
        distribution: ${{ matrix.java-distribution }}

    - name: Set python test settings
      run: |
        echo "INSTALL_EXTRAS='[dev,parsl,dask,servicex]'" >> $GITHUB_ENV

    - name: Install dependencies (Linux)
      if: matrix.os == 'ubuntu-latest'
      run: |
        python -m pip install --upgrade pip setuptools wheel
        # mltool installs
        python -m pip install torch torchvision torchaudio --index-url https://download.pytorch.org/whl/cpu
        python -m pip install xgboost
        python -m pip install tritonclient[grpc,http]
        # install checked out coffea
        python -m pip install -q -e '.[dev,parsl,dask,spark]' --upgrade --upgrade-strategy eager
        python -m pip list
        java -version
    - name: Install dependencies (MacOS)
      if: matrix.os == 'macOS-latest'
      run: |
        python -m pip install --upgrade pip setuptools wheel
        # mltool installs
        python -m pip install torch torchvision torchaudio --index-url https://download.pytorch.org/whl/cpu
        python -m pip install xgboost
        # install checked out coffea
        python -m pip install -q -e '.[dev,dask,spark]' --upgrade --upgrade-strategy eager
        python -m pip list
        java -version
    - name: Install dependencies (Windows)
      if: matrix.os == 'windows-latest'
      run: |
        python -m pip install --upgrade pip setuptools wheel
        # mltool installs
        python -m pip install torch torchvision torchaudio --index-url https://download.pytorch.org/whl/cpu
        python -m pip install xgboost
        # install checked out coffea
        python -m pip install -q -e '.[dev,dask]' --upgrade --upgrade-strategy eager
        python -m pip list
        java -version

    - name: Start triton server with example model
      if: matrix.os == 'ubuntu-latest'
      run: |
        docker run -d --rm -p 8000:8000 -p 8001:8001 -p 8002:8002 -v ${{ github.workspace }}/tests/samples/triton_models_test:/models nvcr.io/nvidia/tritonserver:23.04-pyt-python-py3 tritonserver --model-repository=/models

    - name: Test with pytest
      run: |
        pytest --cov-report=xml --cov=coffea --deselect=test_taskvine
    - name: Upload codecov
      if: matrix.os == 'ubuntu-latest' && matrix.python-version == 3.11
      uses: codecov/codecov-action@v3
    - name: Install graphviz
      if: matrix.os == 'ubuntu-latest' && matrix.python-version == 3.11
      uses: ts-graphviz/setup-graphviz@v1
    - name: Install pandoc
      if: matrix.os == 'ubuntu-latest' && matrix.python-version == 3.11
      uses: r-lib/actions/setup-pandoc@v2
    - name: Build documentation
      if: matrix.os == 'ubuntu-latest' && matrix.python-version == 3.11
      run: |
        cd docs && make html
        touch build/html/.nojekyll
    - name: Deploy documentation
      if: github.event_name == 'push' && matrix.os == 'ubuntu-latest' && matrix.python-version == 3.11
      uses: crazy-max/ghaction-github-pages@v4
      with:
        target_branch: gh-pages
        build_dir: docs/build/html
      env:
        GH_PAT: ${{ secrets.GITHUB_OAUTH }}

<<<<<<< HEAD
#  testwq:
#    runs-on: ubuntu-latest
#    needs: pre-commit
#    strategy:
#      matrix:
#        python-version: ["3.11"]
#    name: test coffea-workqueue
#
#    steps:
#    - uses: actions/checkout@v4
#    - name: Set up Conda
#      uses: conda-incubator/setup-miniconda@v3
#      env:
#        ACTIONS_ALLOW_UNSECURE_COMMANDS: true
#      with:
#        auto-update-conda: true
#        python-version: ${{ matrix.python-version }}
#        channels: conda-forge
#    - name: Test work_queue
#      shell: bash -l {0}
#      run: |
#        conda create --yes --name coffea-env -c conda-forge python=${{ matrix.python-version }} ndcctools dill conda-pack conda
#        conda activate coffea-env
#        python -m pip install --ignore-installed .
#        cd tests
#        conda-pack --output coffea-env.tar.gz
#        python wq.py coffea-env.tar.gz
=======
  test-vine:
    runs-on: ubuntu-latest
    needs: pre-commit
    strategy:
      matrix:
        python-version: ["3.11"]
    name: test coffea-taskvine
    steps:
    - uses: actions/checkout@v4
    - name: Set up Conda
      uses: conda-incubator/setup-miniconda@v3
      env:
        ACTIONS_ALLOW_UNSECURE_COMMANDS: true
      with:
        auto-update-conda: true
        python-version: ${{ matrix.python-version }}
        channels: conda-forge
    - name: Construct conda environment
      shell: bash -l {0}
      run: |
        conda create --yes --prefix ./coffea-conda-test-env -c conda-forge python=${{ matrix.python-version }} ndcctools
        conda activate ./coffea-conda-test-env
        python -m pip install -e ".[dev,dask]"
    - name: Test with pytest
      run: |
        conda run --prefix ./coffea-conda-test-env pytest tests/test_taskvine.py
>>>>>>> bab41f66

#  testskyhookjob:
#    runs-on: ubuntu-latest
#    needs: pre-commit
#    name: test coffea-skyhook-job
#
#    steps:
#    - uses: actions/checkout@3
#    - name: Test Coffea Skyhook Bindings
#      shell: bash -l {0}
#      run: |
#        docker build -t coffea-skyhook-test \
#          --file docker/skyhook/Dockerfile \
#          .
#        docker run \
#        -v $(pwd):/w \
#        -w /w \
#        -e IS_CI=true \
#        --privileged \
#        coffea-skyhook-test \
#        ./docker/skyhook/script.sh

  release:
    if: github.event_name == 'push' && startsWith(github.ref, 'refs/tags/v')
    runs-on: ubuntu-latest
<<<<<<< HEAD
    needs: [test]
=======
    needs: [test, test-vine]
>>>>>>> bab41f66
    strategy:
      matrix:
        python-version: ["3.11"]
    name: deploy release

    steps:
    - uses: actions/checkout@v4
    - name: Set up Python ${{ matrix.python-version }}
      uses: actions/setup-python@v4
      with:
        python-version: ${{ matrix.python-version }}
    - name: Build package for PyPI
      run: |
        python -m pip install pip hatch --upgrade
        python -m hatch build -t sdist -t wheel
    - name: Publish package to PyPI
      uses: pypa/gh-action-pypi-publish@v1
      with:
        user: __token__
        password: ${{ secrets.PYPI_TOKEN }}

  pass:
<<<<<<< HEAD
    needs: [test]
=======
    needs: [test, test-vine]
>>>>>>> bab41f66
    runs-on: ubuntu-latest
    steps:
      - run: echo "All jobs passed"<|MERGE_RESOLUTION|>--- conflicted
+++ resolved
@@ -126,35 +126,6 @@
       env:
         GH_PAT: ${{ secrets.GITHUB_OAUTH }}
 
-<<<<<<< HEAD
-#  testwq:
-#    runs-on: ubuntu-latest
-#    needs: pre-commit
-#    strategy:
-#      matrix:
-#        python-version: ["3.11"]
-#    name: test coffea-workqueue
-#
-#    steps:
-#    - uses: actions/checkout@v4
-#    - name: Set up Conda
-#      uses: conda-incubator/setup-miniconda@v3
-#      env:
-#        ACTIONS_ALLOW_UNSECURE_COMMANDS: true
-#      with:
-#        auto-update-conda: true
-#        python-version: ${{ matrix.python-version }}
-#        channels: conda-forge
-#    - name: Test work_queue
-#      shell: bash -l {0}
-#      run: |
-#        conda create --yes --name coffea-env -c conda-forge python=${{ matrix.python-version }} ndcctools dill conda-pack conda
-#        conda activate coffea-env
-#        python -m pip install --ignore-installed .
-#        cd tests
-#        conda-pack --output coffea-env.tar.gz
-#        python wq.py coffea-env.tar.gz
-=======
   test-vine:
     runs-on: ubuntu-latest
     needs: pre-commit
@@ -181,7 +152,6 @@
     - name: Test with pytest
       run: |
         conda run --prefix ./coffea-conda-test-env pytest tests/test_taskvine.py
->>>>>>> bab41f66
 
 #  testskyhookjob:
 #    runs-on: ubuntu-latest
@@ -207,11 +177,7 @@
   release:
     if: github.event_name == 'push' && startsWith(github.ref, 'refs/tags/v')
     runs-on: ubuntu-latest
-<<<<<<< HEAD
-    needs: [test]
-=======
     needs: [test, test-vine]
->>>>>>> bab41f66
     strategy:
       matrix:
         python-version: ["3.11"]
@@ -234,11 +200,7 @@
         password: ${{ secrets.PYPI_TOKEN }}
 
   pass:
-<<<<<<< HEAD
-    needs: [test]
-=======
     needs: [test, test-vine]
->>>>>>> bab41f66
     runs-on: ubuntu-latest
     steps:
       - run: echo "All jobs passed"