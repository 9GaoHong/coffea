#!/usr/bin/env python
# -*- coding: utf-8 -*-

# Copyright (c) 2018, Fermilab
# All rights reserved.
#
# Redistribution and use in source and binary forms, with or without
# modification, are permitted provided that the following conditions are met:
#
# * Redistributions of source code must retain the above copyright notice, this
#   list of conditions and the following disclaimer.
#
# * Redistributions in binary form must reproduce the above copyright notice,
#   this list of conditions and the following disclaimer in the documentation
#   and/or other materials provided with the distribution.
#
# * Neither the name of the copyright holder nor the names of its
#   contributors may be used to endorse or promote products derived from
#   this software without specific prior written permission.
#
# THIS SOFTWARE IS PROVIDED BY THE COPYRIGHT HOLDERS AND CONTRIBUTORS "AS IS"
# AND ANY EXPRESS OR IMPLIED WARRANTIES, INCLUDING, BUT NOT LIMITED TO, THE
# IMPLIED WARRANTIES OF MERCHANTABILITY AND FITNESS FOR A PARTICULAR PURPOSE ARE
# DISCLAIMED. IN NO EVENT SHALL THE COPYRIGHT HOLDER OR CONTRIBUTORS BE LIABLE
# FOR ANY DIRECT, INDIRECT, INCIDENTAL, SPECIAL, EXEMPLARY, OR CONSEQUENTIAL
# DAMAGES (INCLUDING, BUT NOT LIMITED TO, PROCUREMENT OF SUBSTITUTE GOODS OR
# SERVICES; LOSS OF USE, DATA, OR PROFITS; OR BUSINESS INTERRUPTION) HOWEVER
# CAUSED AND ON ANY THEORY OF LIABILITY, WHETHER IN CONTRACT, STRICT LIABILITY,
# OR TORT (INCLUDING NEGLIGENCE OR OTHERWISE) ARISING IN ANY WAY OUT OF THE USE
# OF THIS SOFTWARE, EVEN IF ADVISED OF THE POSSIBILITY OF SUCH DAMAGE.

import os.path

from setuptools import find_packages
from setuptools import setup


def get_version():
    g = {}
    exec(open(os.path.join("coffea", "version.py")).read(), g)
    return g["__version__"]


def get_description():
    description = open("README.rst", "rb").read().decode("utf8", "ignore")
    start = description.index(".. inclusion-marker-1-5-do-not-remove")
    stop = description.index(".. inclusion-marker-3-do-not-remove")

    #    before = ""
    #    after = """
    # Reference documentation
    # =======================
    # """

    return description[start:stop].strip()  # before + + after


INSTALL_REQUIRES = ['awkward>=1.0.1',
                    'uproot>=4.0.1rc2',
                    'uproot3-methods>=0.10.0',
                    'uproot3>=3.14.1',
                    'pyarrow>=1.0.0',
                    'matplotlib>=3',
                    'numba>=0.50.0',
                    'numpy>=1.16.0',
                    'scipy>=1.1.0',
                    'tqdm>=4.27.0',
                    'lz4',
                    'cloudpickle>=1.2.3',
                    'mplhep>=0.1.18',
                    'packaging',
                    'ipywidgets',
                    'pandas',
                    ]
EXTRAS_REQUIRE = {}
EXTRAS_REQUIRE['spark'] = ['pyspark>=2.4.1,<3.0.0', 'jinja2']
<<<<<<< HEAD
EXTRAS_REQUIRE['parsl'] = ['parsl>=1.0.0']
EXTRAS_REQUIRE['dask'] = ['dask[dataframe]>=2.6.0', 'distributed>=2.6.0', 'bokeh>=1.3.4', 'blosc<1.10.0']
EXTRAS_REQUIRE['dev'] = ['flake8', 'pytest', 'pytest-cov', 'pytest-mpl',
                         'sphinx', 'nbsphinx', 'sphinx-rtd-theme', 'sphinx-automodapi']
=======
EXTRAS_REQUIRE['parsl'] = ['parsl>=0.7.2']
EXTRAS_REQUIRE['dask'] = ['dask[dataframe]>=2.6.0', 'distributed>=2.6.0', 'bokeh>=1.3.4', 'blosc']
EXTRAS_REQUIRE['dev'] = ['flake8', 'pytest', 'pytest-cov', 'sphinx', 'nbsphinx', 'sphinx-rtd-theme', 'sphinx-automodapi']
>>>>>>> 92f8cefb

setup(name="coffea",
      version=get_version(),
      packages=find_packages(exclude=["tests"]),
      scripts=[],
      include_package_data=True,
      description="Tools for doing Collider HEP style analysis with columnar operations",
      long_description=get_description(),
      author="Lindsey Gray (Fermilab)",
      author_email="lagray@fnal.gov",
      maintainer="Lindsey Gray (Fermilab)",
      maintainer_email="lagray@fnal.gov",
      url="https://github.com/CoffeaTeam/coffea",
      download_url="https://github.com/CoffeaTeam/coffea/releases",
      license="BSD 3-clause",
      test_suite="tests",
      install_requires=INSTALL_REQUIRES,
      extras_require=EXTRAS_REQUIRE,
      classifiers=[
          "Development Status :: 4 - Beta",
          "Intended Audience :: Developers",
          "Intended Audience :: Information Technology",
          "Intended Audience :: Science/Research",
          "License :: OSI Approved :: BSD License",
          "Operating System :: MacOS",
          "Operating System :: POSIX",
          "Operating System :: Unix",
          "Programming Language :: Python",
          "Programming Language :: Python :: 3.6",
          "Programming Language :: Python :: 3.7",
          "Programming Language :: Python :: 3.8",
          "Topic :: Scientific/Engineering",
          "Topic :: Scientific/Engineering :: Information Analysis",
          "Topic :: Scientific/Engineering :: Mathematics",
          "Topic :: Scientific/Engineering :: Physics",
          "Topic :: Software Development",
          "Topic :: Utilities",
      ],
      platforms="Any",
      )<|MERGE_RESOLUTION|>--- conflicted
+++ resolved
@@ -74,16 +74,10 @@
                     ]
 EXTRAS_REQUIRE = {}
 EXTRAS_REQUIRE['spark'] = ['pyspark>=2.4.1,<3.0.0', 'jinja2']
-<<<<<<< HEAD
 EXTRAS_REQUIRE['parsl'] = ['parsl>=1.0.0']
-EXTRAS_REQUIRE['dask'] = ['dask[dataframe]>=2.6.0', 'distributed>=2.6.0', 'bokeh>=1.3.4', 'blosc<1.10.0']
+EXTRAS_REQUIRE['dask'] = ['dask[dataframe]>=2.6.0', 'distributed>=2.6.0', 'bokeh>=1.3.4', 'blosc']
 EXTRAS_REQUIRE['dev'] = ['flake8', 'pytest', 'pytest-cov', 'pytest-mpl',
                          'sphinx', 'nbsphinx', 'sphinx-rtd-theme', 'sphinx-automodapi']
-=======
-EXTRAS_REQUIRE['parsl'] = ['parsl>=0.7.2']
-EXTRAS_REQUIRE['dask'] = ['dask[dataframe]>=2.6.0', 'distributed>=2.6.0', 'bokeh>=1.3.4', 'blosc']
-EXTRAS_REQUIRE['dev'] = ['flake8', 'pytest', 'pytest-cov', 'sphinx', 'nbsphinx', 'sphinx-rtd-theme', 'sphinx-automodapi']
->>>>>>> 92f8cefb
 
 setup(name="coffea",
       version=get_version(),
